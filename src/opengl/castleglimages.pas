{
  Copyright 2001-2014 Michalis Kamburelis.

  This file is part of "Castle Game Engine".

  "Castle Game Engine" is free software; see the file COPYING.txt,
  included in this distribution, for details about the copyright.

  "Castle Game Engine" is distributed in the hope that it will be useful,
  but WITHOUT ANY WARRANTY; without even the implied warranty of
  MERCHANTABILITY or FITNESS FOR A PARTICULAR PURPOSE.

  ----------------------------------------------------------------------------
}

{ Using images in OpenGL (as textures and as normal images).

  For non-OpenGL image management, see CastleImages and CastleTextureImages units.
  They contain functions and classes to load, save and process
  images.

  This unit has functions and classes to:

  @unorderedList(
    @item(Load images as OpenGL textures.
      You usually do not use these directly, instead TCastleScene
      automatically uses these to load and render textures as part of 3D models.

      A lot of utilities included: for 2D textures (see LoadGLTexture),
      cube maps (see glTextureCubeMap), 3D textures (see glTextureImage3D).
      These functions wrap OpenGL calls like glTexImage2D to handle
      our images (TEncodedImage (and descendant TCastleImage), TDDSImage),
      and to automatically set texture parameters, mipmaps and such.)

    @item(Load and draw images in 2D.
      This is useful to implement various 2D controls.
      See TGLImage class and friends.)

    @item(Save the current OpenGL screen contents to our TCastleImage.
      You usually use this through TCastleWindowCustom.SaveScreen
      or TCastleControl.SaveScreen,
      based on SaveScreen_NoFlush in this unit.)

    @item(Render to texture, see TGLRenderToTexture class.
      This is our abstraction over OpenGL framebuffer (or glCopyTexSubImage
      for ancient GPUs).)
  )

  This unit hides from your some details about OpenGL images handling.
  For example, you don't have to worry about "pixel store alignment",
  we handle it here internally when transferring images between memory and GPU.
  You also don't have to worry about texture sizes being power of 2,
  or about maximum texture sizes --- we will resize textures if necessary.

  Routines in this unit that take TCastleImage or TEncodedImage parameter
  are limited to TextureImageClassesAll (for routines dealing with textures)
  or PixelsImageClasses (for routines dealing with images drawn on 2D screen).
}
unit CastleGLImages;

{$I castleconf.inc}

interface

uses SysUtils, FGL, CastleGL,
<<<<<<< HEAD
  CastleImages, CastleVectors, CastleGLUtils,
  CastleVideos, CastleDDS, CastleRectangles, CastleGLShaders, CastleColors,
  CastleTimeUtils;
=======
  CastleImages, CastleVectors, CastleGLUtils, CastleTimeUtils,
  CastleVideos, CastleDDS, CastleRectangles, CastleGLShaders, CastleColors;
>>>>>>> f8a790d1

const
  PixelsImageClasses: array [0..3] of TEncodedImageClass = (
    TRGBImage,
    TRGBAlphaImage,
    TGrayscaleImage,
    TGrayscaleAlphaImage);

{ Return appropriate OpenGL format and type constants
  for given TCastleImage descendant. If you will pass here Img
  that is not a descendant of one of TextureImageClassesAll
  or PixelsImageClasses, they will raise EImageClassNotSupportedForOpenGL.

  ImageGLInternalFormat works with TGPUCompressedImage classes also, returning
  appropriate enum, suitable for glCompressedTexImage2D.

  @raises(EImageClassNotSupportedForOpenGL When Img class is not supported
    by OpenGL.)

  @groupBegin }
function ImageGLFormat(const Img: TCastleImage): TGLenum;
function ImageGLInternalFormat(const Img: TEncodedImage): TGLenum;
function ImageGLType(const Img: TCastleImage): TGLenum;
{ @groupEnd }

type
  TGLTextureId = TGLuint;

  ETextureLoadError = class(Exception);
  EImageClassNotSupportedForOpenGL = class(ETextureLoadError);
  ECannotLoadCompressedTexture = class(ETextureLoadError);
  EInvalidImageForOpenGLTexture = class(ETextureLoadError);

{ If Tex <> 0 then it does glDeleteTextures on Tex and sets Tex to 0.
  In other words, this is a simple wrapper over glDeleteTextures that
  @orderedList(
    @item checks if Tex really should be deleted
    @item sets Tex to 0 to not free it once again
  ) }
procedure glFreeTexture(var Tex: TGLTextureId);

{ Call glTexParameterf to set GL_TEXTURE_MAX_ANISOTROPY_EXT on given texture
  target.

  Takes care to check for appropriate OpenGL extension (if not present,
  does nothing), and to query OpenGL limit for Anisotropy (eventually
  clamping provided Anisotropy down). }
procedure TexParameterMaxAnisotropy(const target: TGLenum; const Anisotropy: TGLfloat);

{$define read_interface}
{$I castleglimages_filter.inc}
{$I castleglimages_wrap.inc}
{$I castleglimages_mipmaps.inc}
{$I castleglimages_tglimage.inc}
{$I castleglimages_load_2d.inc}
{$I castleglimages_load_3d.inc}
{$I castleglimages_load_cubemap.inc}
{$I castleglimages_savescreen.inc}
{$I castleglimages_rendertotexture.inc}
{$I castleglimages_texturememoryprofiler.inc}
{$I castleglimages_video.inc}
{$I castleglimages_sprite.inc}
{$undef read_interface}

implementation

uses CastleUtils, CastleLog, CastleGLVersion, CastleWarnings, CastleTextureImages,
  CastleUIControls, CastleStringUtils;

function ImageGLFormat(const Img: TCastleImage): TGLenum;
begin
  if Img is TRGBImage then
    Result := GL_RGB else
  if Img is TRGBAlphaImage then
    Result := GL_RGBA else
  if Img is TGrayscaleImage then
  begin
    if TGrayscaleImage(Img).TreatAsAlpha then
      Result := GL_ALPHA else
      Result := GL_LUMINANCE;
  end else
  if Img is TGrayscaleAlphaImage then
    Result := GL_LUMINANCE_ALPHA else
  if Img is TRGBFloatImage then
    Result := GL_RGB else
    raise EImageClassNotSupportedForOpenGL.CreateFmt('Image class %s cannot be loaded to OpenGL', [Img.ClassName]);
end;

function ImageGLInternalFormat(const Img: TEncodedImage): TGLenum;
const
  { From https://www.khronos.org/registry/gles/extensions/IMG/IMG_texture_compression_pvrtc.txt }
  GL_COMPRESSED_RGB_PVRTC_4BPPV1_IMG  = $8C00;
  GL_COMPRESSED_RGB_PVRTC_2BPPV1_IMG  = $8C01;
  GL_COMPRESSED_RGBA_PVRTC_4BPPV1_IMG = $8C02;
  GL_COMPRESSED_RGBA_PVRTC_2BPPV1_IMG = $8C03;

  { https://www.khronos.org/registry/gles/extensions/IMG/IMG_texture_compression_pvrtc2.txt }
  GL_COMPRESSED_RGBA_PVRTC_4BPPV2_IMG = $9138;
  GL_COMPRESSED_RGBA_PVRTC_2BPPV2_IMG = $9137;

  { https://www.khronos.org/registry/gles/extensions/AMD/AMD_compressed_ATC_texture.txt }
  GL_ATC_RGB_AMD                     = $8C92;
  GL_ATC_RGBA_EXPLICIT_ALPHA_AMD     = $8C93;
  GL_ATC_RGBA_INTERPOLATED_ALPHA_AMD = $87EE;

  { https://www.khronos.org/registry/gles/extensions/OES/OES_compressed_ETC1_RGB8_texture.txt }
  GL_ETC1_RGB8_OES = $8D64;

  {$ifdef OpenGLES}
  { Copied from desktop OpenGL.
    Matching
    https://www.khronos.org/registry/gles/extensions/NV/NV_texture_compression_s3tc.txt }
  GL_COMPRESSED_RGB_S3TC_DXT1_EXT = $83F0;
  GL_COMPRESSED_RGBA_S3TC_DXT1_EXT = $83F1;
  GL_COMPRESSED_RGBA_S3TC_DXT3_EXT = $83F2;
  GL_COMPRESSED_RGBA_S3TC_DXT5_EXT = $83F3;
  {$endif}

begin
  if Img is TCastleImage then
  begin
    if (Img is TGrayscaleImage) and TGrayscaleImage(Img).TreatAsAlpha then
      Result := GL_ALPHA else
      Result := {$ifdef OpenGLES} ImageGLFormat(TCastleImage(Img))
                {$else} TCastleImage(Img).ColorComponentsCount
                {$endif};
  end else
  if Img is TGPUCompressedImage then
  begin
    case TGPUCompressedImage(Img).Compression of
      tcDxt1_RGB        : Result := GL_COMPRESSED_RGB_S3TC_DXT1_EXT;
      tcDxt1_RGBA       : Result := GL_COMPRESSED_RGBA_S3TC_DXT1_EXT;
      tcDxt3            : Result := GL_COMPRESSED_RGBA_S3TC_DXT3_EXT;
      tcDxt5            : Result := GL_COMPRESSED_RGBA_S3TC_DXT5_EXT;

      tcPvrtc1_4bpp_RGB : Result := GL_COMPRESSED_RGB_PVRTC_4BPPV1_IMG;
      tcPvrtc1_2bpp_RGB : Result := GL_COMPRESSED_RGB_PVRTC_2BPPV1_IMG;
      tcPvrtc1_4bpp_RGBA: Result := GL_COMPRESSED_RGBA_PVRTC_4BPPV1_IMG;
      tcPvrtc1_2bpp_RGBA: Result := GL_COMPRESSED_RGBA_PVRTC_2BPPV1_IMG;
      tcPvrtc2_4bpp     : Result := GL_COMPRESSED_RGBA_PVRTC_4BPPV2_IMG;
      tcPvrtc2_2bpp     : Result := GL_COMPRESSED_RGBA_PVRTC_2BPPV2_IMG;

      tcATITC_RGB                   : Result := GL_ATC_RGB_AMD;
      tcATITC_RGBA_InterpolatedAlpha: Result := GL_ATC_RGBA_INTERPOLATED_ALPHA_AMD;
      tcATITC_RGBA_ExplicitAlpha    : Result := GL_ATC_RGBA_EXPLICIT_ALPHA_AMD;

      tcETC1            : Result := GL_ETC1_RGB8_OES;
      else raise EImageClassNotSupportedForOpenGL.Create('TGPUCompressedImage.Compression not supported by OpenGL');
    end;
  end else
    raise EImageClassNotSupportedForOpenGL.CreateFmt('Image class %s cannot be loaded to OpenGL',
      [Img.ClassName]);
end;

function ImageGLType(const Img: TCastleImage): TGLenum;
begin
  if (Img is TRGBImage) or
     (Img is TRGBAlphaImage) or
     (Img is TGrayscaleImage) or
     (Img is TGrayscaleAlphaImage) then
    Result := GL_UNSIGNED_BYTE else
  if Img is TRGBFloatImage then
    Result := GL_FLOAT else
    raise EImageClassNotSupportedForOpenGL.CreateFmt('Image class %s cannot be loaded to OpenGL',
      [Img.ClassName]);
end;

procedure glFreeTexture(var Tex: TGLTextureId);
begin
  if Tex <> 0 then
  begin
    TextureMemoryProfiler.Deallocate(Tex);
    glDeleteTextures(1, @Tex);
    Tex := 0;
  end;
end;

{ Internal utility in this unit, sets read buffer on desktop OpenGL. }
procedure SetReadBuffer(const Buffer: TGLEnum);
begin
  {$ifndef OpenGLES}
  glReadBuffer(Buffer);
  {$endif}
end;

{ Internal utility in this unit, sets draw buffer on desktop OpenGL. }
procedure SetDrawBuffer(const Buffer: TGLEnum);
begin
  {$ifndef OpenGLES}
  glDrawBuffer(Buffer);
  {$endif}
end;

{ Anisotropy ----------------------------------------------------------------- }

procedure TexParameterMaxAnisotropy(const target: TGLenum; const Anisotropy: TGLfloat);
begin
  if GLFeatures.EXT_texture_filter_anisotropic then
    glTexParameterf(Target, GL_TEXTURE_MAX_ANISOTROPY_EXT,
      Min(GLFeatures.MaxTextureMaxAnisotropyEXT, Anisotropy));
end;

{ includes ------------------------------------------------------------------- }

{$define read_implementation}
{$I castleglimages_filter.inc}
{$I castleglimages_wrap.inc}
{$I castleglimages_mipmaps.inc}
{$I castleglimages_tglimage.inc}
{$I castleglimages_load_2d.inc}
{$I castleglimages_load_3d.inc}
{$I castleglimages_load_cubemap.inc}
{$I castleglimages_savescreen.inc}
{$I castleglimages_rendertotexture.inc}
{$I castleglimages_texturememoryprofiler.inc}
{$I castleglimages_video.inc}
{$I castleglimages_sprite.inc}
{$undef read_implementation}

{ initialization / finalization ---------------------------------------------- }

procedure ContextClose;
{$ifdef GLImageUseShaders}
var
  AlphaTestShader: boolean;
  ColorTreatment: TGLImage.TColorTreatment;
{$endif}
begin
  TextureMemoryProfiler.CheckLeaks;

  glFreeBuffer(TGLImage.PointVbo);
  {$ifdef GLImageUseShaders}
  for AlphaTestShader in boolean do
    for ColorTreatment in TGLImage.TColorTreatment do
      FreeAndNil(TGLImage.GLSLProgram[AlphaTestShader, ColorTreatment]);
  {$endif}
end;

initialization
  ApplicationProperties.OnGLContextClose.Add(@ContextClose);
finalization
  FreeAndNil(BoundFboStack);
  FreeAndNil(FTextureMemoryProfiler);
end.<|MERGE_RESOLUTION|>--- conflicted
+++ resolved
@@ -63,14 +63,8 @@
 interface
 
 uses SysUtils, FGL, CastleGL,
-<<<<<<< HEAD
-  CastleImages, CastleVectors, CastleGLUtils,
-  CastleVideos, CastleDDS, CastleRectangles, CastleGLShaders, CastleColors,
-  CastleTimeUtils;
-=======
   CastleImages, CastleVectors, CastleGLUtils, CastleTimeUtils,
   CastleVideos, CastleDDS, CastleRectangles, CastleGLShaders, CastleColors;
->>>>>>> f8a790d1
 
 const
   PixelsImageClasses: array [0..3] of TEncodedImageClass = (
